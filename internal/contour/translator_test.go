// Copyright © 2017 Heptio
// Licensed under the Apache License, Version 2.0 (the "License");
// you may not use this file except in compliance with the License.
// You may obtain a copy of the License at
//
//     http://www.apache.org/licenses/LICENSE-2.0
//
// Unless required by applicable law or agreed to in writing, software
// distributed under the License is distributed on an "AS IS" BASIS,
// WITHOUT WARRANTIES OR CONDITIONS OF ANY KIND, either express or implied.
// See the License for the specific language governing permissions and
// limitations under the License.

package contour

import (
	"io/ioutil"
	"reflect"
	"testing"
	"time"

	"github.com/envoyproxy/go-control-plane/envoy/api/v2"
	envoy_api_v2_route "github.com/envoyproxy/go-control-plane/envoy/api/v2/route"
	"github.com/heptio/contour/internal/log/stdlog"
	"k8s.io/api/core/v1"
	"k8s.io/api/extensions/v1beta1"
	metav1 "k8s.io/apimachinery/pkg/apis/meta/v1"
	"k8s.io/apimachinery/pkg/util/intstr"
)

func TestTranslatorAddService(t *testing.T) {
	tests := []struct {
		name string
		svc  *v1.Service
		want []*v2.Cluster
	}{{
		name: "single service port",
		svc: service("default", "simple", v1.ServicePort{
			Protocol:   "TCP",
			Port:       80,
			TargetPort: intstr.FromInt(6502),
		}),
		want: []*v2.Cluster{
			cluster("default/simple/80", "default/simple/80"),
		},
	}, {
		name: "long namespace and service name",
		svc: service(
			"beurocratic-company-test-domain-1",
			"tiny-cog-department-test-instance",
			v1.ServicePort{
				Protocol:   "TCP",
				Port:       80,
				TargetPort: intstr.FromInt(6502),
			},
		),
		want: []*v2.Cluster{
			cluster(
				"beurocratic-company-test-domain-1/tiny-cog-depa-52e801/80",
				"beurocratic-company-test-domain-1/tiny-cog-department-test-instance/80", // ServiceName is not subject to the 60 char limit
			),
		},
	}, {
		name: "single named service port",
		svc: service("default", "simple", v1.ServicePort{
			Name:       "http",
			Protocol:   "TCP",
			Port:       80,
			TargetPort: intstr.FromInt(6502),
		}),
		want: []*v2.Cluster{
			cluster("default/simple/80", "default/simple/http"),
			cluster("default/simple/http", "default/simple/http"),
		},
	}, {
		name: "two service ports",
		svc: service("default", "simple", v1.ServicePort{
			Name:       "http",
			Protocol:   "TCP",
			Port:       80,
			TargetPort: intstr.FromInt(6502),
		}, v1.ServicePort{
			Name:       "alt",
			Protocol:   "TCP",
			Port:       8080,
			TargetPort: intstr.FromString("9001"),
		}),
		want: []*v2.Cluster{
			cluster("default/simple/80", "default/simple/http"),
			cluster("default/simple/8080", "default/simple/alt"),
			cluster("default/simple/alt", "default/simple/alt"),
			cluster("default/simple/http", "default/simple/http"),
		},
	}, {
		name: "one tcp service, one udp service",
		svc: service("default", "simple", v1.ServicePort{
			Protocol:   "UDP",
			Port:       80,
			TargetPort: intstr.FromInt(6502),
		}, v1.ServicePort{
			Protocol:   "TCP",
			Port:       8080,
			TargetPort: intstr.FromString("9001"),
		}),
		want: []*v2.Cluster{
			cluster("default/simple/8080", "default/simple/8080"),
		},
	}, {
		name: "one udp service",
		svc: service("default", "simple", v1.ServicePort{
			Protocol:   "UDP",
			Port:       80,
			TargetPort: intstr.FromInt(6502),
		}),
		want: []*v2.Cluster{},
	}}

	for _, tc := range tests {
		t.Run(tc.name, func(t *testing.T) {
			const NOFLAGS = 1 << 16
			tr := &Translator{
				Logger: stdlog.New(ioutil.Discard, ioutil.Discard, NOFLAGS),
			}
			tr.OnAdd(tc.svc)
			got := tr.ClusterCache.Values()
			if !reflect.DeepEqual(tc.want, got) {
				t.Fatalf("\nwant: %v\n got: %v", tc.want, got)
			}
		})
	}
}

func TestTranslatorUpdateService(t *testing.T) {
	tests := map[string]struct {
		oldObj *v1.Service
		newObj *v1.Service
		want   []*v2.Cluster
	}{
		"remove named service port": {
			oldObj: service("default", "kuard",
				v1.ServicePort{
					Name:       "http",
					Protocol:   "TCP",
					Port:       80,
					TargetPort: intstr.FromInt(8080),
				},
				v1.ServicePort{
					Name:       "https",
					Protocol:   "TCP",
					Port:       443,
					TargetPort: intstr.FromInt(8443),
				},
			),
			newObj: service("default", "kuard",
				v1.ServicePort{
					Name:       "https",
					Protocol:   "TCP",
					Port:       443,
					TargetPort: intstr.FromInt(8443),
				},
			),
			want: []*v2.Cluster{{
				Name: "default/kuard/443",
				Type: v2.Cluster_EDS,
				EdsClusterConfig: &v2.Cluster_EdsClusterConfig{
					EdsConfig:   apiconfigsource("contour"), // hard coded by initconfig
					ServiceName: "default/kuard/https",
				},
				ConnectTimeout: 250 * time.Millisecond,
				LbPolicy:       v2.Cluster_ROUND_ROBIN,
			}, {
				Name: "default/kuard/https",
				Type: v2.Cluster_EDS,
				EdsClusterConfig: &v2.Cluster_EdsClusterConfig{
					EdsConfig:   apiconfigsource("contour"), // hard coded by initconfig
					ServiceName: "default/kuard/https",
				},
				ConnectTimeout: 250 * time.Millisecond,
				LbPolicy:       v2.Cluster_ROUND_ROBIN,
			}},
		},
	}

	for name, tc := range tests {
		t.Run(name, func(t *testing.T) {
			const NOFLAGS = 1 << 16
			tr := &Translator{
				Logger: stdlog.New(ioutil.Discard, ioutil.Discard, NOFLAGS),
			}
			tr.OnAdd(tc.oldObj)
			tr.OnUpdate(tc.oldObj, tc.newObj)
			got := tr.ClusterCache.Values()
			if !reflect.DeepEqual(tc.want, got) {
				t.Fatalf("\nwant: %v\n got: %v", tc.want, got)
			}
		})
	}
}

func TestTranslatorRemoveService(t *testing.T) {
	tests := map[string]struct {
		setup func(*Translator)
		svc   *v1.Service
		want  []*v2.Cluster
	}{
		"remove existing": {
			setup: func(tr *Translator) {
				tr.OnAdd(service("default", "simple", v1.ServicePort{
					Protocol:   "TCP",
					Port:       80,
					TargetPort: intstr.FromInt(6502),
				}))
			},
			svc: service("default", "simple", v1.ServicePort{
				Protocol:   "TCP",
				Port:       80,
				TargetPort: intstr.FromInt(6502),
			}),
			want: []*v2.Cluster{},
		},
		"remove named": {
			setup: func(tr *Translator) {
				tr.OnAdd(service("default", "simple", v1.ServicePort{
					Name:       "kevin",
					Protocol:   "TCP",
					Port:       80,
					TargetPort: intstr.FromInt(6502),
				}))
			},
			svc: service("default", "simple", v1.ServicePort{
				Name:       "kevin",
				Protocol:   "TCP",
				Port:       80,
				TargetPort: intstr.FromInt(6502),
			}),
			want: []*v2.Cluster{},
		},
		"remove different": {
			setup: func(tr *Translator) {
				tr.OnAdd(service("default", "simple", v1.ServicePort{
					Protocol:   "TCP",
					Port:       80,
					TargetPort: intstr.FromInt(6502),
				}))
			},
			svc: service("default", "different", v1.ServicePort{
				Protocol:   "TCP",
				Port:       80,
				TargetPort: intstr.FromInt(6502),
			}),
			want: []*v2.Cluster{
				cluster("default/simple/80", "default/simple/80"),
			},
		},
		"remove non existant": {
			setup: func(*Translator) {},
			svc: service("default", "simple", v1.ServicePort{
				Protocol:   "TCP",
				Port:       80,
				TargetPort: intstr.FromInt(6502),
			}),
			want: []*v2.Cluster{},
		},
	}

	for name, tc := range tests {
		t.Run(name, func(t *testing.T) {
			const NOFLAGS = 1 << 16
			tr := &Translator{
				Logger: stdlog.New(ioutil.Discard, ioutil.Discard, NOFLAGS),
			}
			tc.setup(tr)
			tr.OnDelete(tc.svc)
			got := tr.ClusterCache.Values()
			if !reflect.DeepEqual(tc.want, got) {
				t.Fatalf("\nwant: %v\n got: %v", tc.want, got)
			}
		})
	}
}

func TestTranslatorAddEndpoints(t *testing.T) {
	tests := []struct {
		name string
		svc  *v1.Service
		ep   *v1.Endpoints
		want []*v2.ClusterLoadAssignment
	}{{
		name: "simple",
		svc: service("default", "simple", v1.ServicePort{
			Protocol:   "TCP",
			Port:       80,
			TargetPort: intstr.FromInt(8080),
		}),
		ep: endpoints("default", "simple", v1.EndpointSubset{
			Addresses: addresses("192.168.183.24"),
			Ports:     ports(8080),
		}),
		want: []*v2.ClusterLoadAssignment{
			clusterloadassignment("default/simple/8080", lbendpoint("192.168.183.24", 8080)),
		},
	}, {
		name: "multiple addresses",
		svc: service("default", "httpbin-org", v1.ServicePort{
			Protocol:   "TCP",
			Port:       80,
			TargetPort: intstr.FromInt(80),
		}),
		ep: endpoints("default", "httpbin-org", v1.EndpointSubset{
			Addresses: addresses(
				"23.23.247.89",
				"50.17.192.147",
				"50.17.206.192",
				"50.19.99.160",
			),
			Ports: ports(80),
		}),
		want: []*v2.ClusterLoadAssignment{
			clusterloadassignment("default/httpbin-org/80",
				lbendpoint("23.23.247.89", 80),
				lbendpoint("50.17.192.147", 80),
				lbendpoint("50.17.206.192", 80),
				lbendpoint("50.19.99.160", 80),
			),
		},
	}}

	for _, tc := range tests {
		t.Run(tc.name, func(t *testing.T) {
			out := &testLogger{t}
			tr := &Translator{
				Logger: stdlog.New(out, out, 0),
			}
			tr.OnAdd(tc.svc)
			tr.OnAdd(tc.ep)
			got := tr.ClusterLoadAssignmentCache.Values()
			if !reflect.DeepEqual(tc.want, got) {
				t.Fatalf("got: %v, want: %v", got, tc.want)
			}
		})
	}
}

func TestTranslatorRemoveEndpoints(t *testing.T) {
	tests := map[string]struct {
		setup func(*Translator)
		ep    *v1.Endpoints
		want  []*v2.ClusterLoadAssignment
	}{
		"remove existing": {
			setup: func(tr *Translator) {
				tr.OnAdd(service("default", "simple", v1.ServicePort{
					Protocol:   "TCP",
					Port:       80,
					TargetPort: intstr.FromInt(8080),
				}))
				tr.OnAdd(endpoints("default", "simple", v1.EndpointSubset{
					Addresses: addresses("192.168.183.24"),
					Ports:     ports(8080),
				}))
			},
			ep: endpoints("default", "simple", v1.EndpointSubset{
				Addresses: addresses("192.168.183.24"),
				Ports:     ports(8080),
			}),
			want: []*v2.ClusterLoadAssignment{},
		},
		"remove different": {
			setup: func(tr *Translator) {
				tr.OnAdd(service("default", "simple", v1.ServicePort{
					Protocol:   "TCP",
					Port:       80,
					TargetPort: intstr.FromInt(8080),
				}))
				tr.OnAdd(endpoints("default", "simple", v1.EndpointSubset{
					Addresses: addresses("192.168.183.24"),
					Ports:     ports(8080),
				}))
			},
			ep: endpoints("default", "different", v1.EndpointSubset{
				Addresses: addresses("192.168.183.24"),
				Ports:     ports(8080),
			}),
			want: []*v2.ClusterLoadAssignment{
				clusterloadassignment("default/simple/8080", lbendpoint("192.168.183.24", 8080)),
			},
		},
		"remove non existant": {
			setup: func(*Translator) {},
			ep: endpoints("default", "simple", v1.EndpointSubset{
				Addresses: addresses("192.168.183.24"),
				Ports:     ports(8080),
			}),
			want: []*v2.ClusterLoadAssignment{},
		},
		"remove long name": {
			setup: func(tr *Translator) {
				s1 := service(
					"super-long-namespace-name-oh-boy",
					"what-a-descriptive-service-name-you-must-be-so-proud",
					v1.ServicePort{

						Protocol:   "TCP",
						Port:       80,
						TargetPort: intstr.FromInt(8080),
					},
					v1.ServicePort{
						Protocol:   "TCP",
						Port:       443,
						TargetPort: intstr.FromInt(8443),
					},
				)
				tr.OnAdd(s1)
				e1 := endpoints(
					"super-long-namespace-name-oh-boy",
					"what-a-descriptive-service-name-you-must-be-so-proud",
					v1.EndpointSubset{
						Addresses: addresses(
							"172.16.0.1",
							"172.16.0.2",
						),
						Ports: ports(8000, 8443),
					},
				)
				tr.OnAdd(e1)
			},
			ep: endpoints(
				"super-long-namespace-name-oh-boy",
				"what-a-descriptive-service-name-you-must-be-so-proud",
				v1.EndpointSubset{
					Addresses: addresses(
						"172.16.0.1",
						"172.16.0.2",
					),
					Ports: ports(8000, 8443),
				},
			),
			want: []*v2.ClusterLoadAssignment{},
		},
	}

	for name, tc := range tests {
		t.Run(name, func(t *testing.T) {
			const NOFLAGS = 1 << 16
			tr := &Translator{
				Logger: stdlog.New(ioutil.Discard, ioutil.Discard, NOFLAGS),
			}
			tc.setup(tr)
			tr.OnDelete(tc.ep)
			got := tr.ClusterLoadAssignmentCache.Values()
			if !reflect.DeepEqual(tc.want, got) {
				t.Fatalf("\nwant: %v\n got: %v", tc.want, got)
			}
		})
	}
}

func TestTranslatorAddIngress(t *testing.T) {
	tests := []struct {
		name          string
		setup         func(*Translator)
		ing           *v1beta1.Ingress
		ingress_http  []envoy_api_v2_route.VirtualHost
		ingress_https []envoy_api_v2_route.VirtualHost
	}{{
		name: "default backend",
		ing: &v1beta1.Ingress{
			ObjectMeta: metav1.ObjectMeta{
				Name:      "simple",
				Namespace: "default",
			},
			Spec: v1beta1.IngressSpec{
				Backend: backend("backend", intstr.FromInt(80)),
			},
		},
		ingress_http: []envoy_api_v2_route.VirtualHost{{
			Name:    "*",
			Domains: []string{"*"},
			Routes: []envoy_api_v2_route.Route{{
				Match:  prefixmatch("/"),
				Action: clusteraction("default/backend/80"),
			}},
		}},
		ingress_https: []envoy_api_v2_route.VirtualHost{},
	}, {
		name: "incorrect ingress class",
		ing: &v1beta1.Ingress{
			ObjectMeta: metav1.ObjectMeta{
				Name:      "incorrect",
				Namespace: "default",
				Annotations: map[string]string{
					"kubernetes.io/ingress.class": "nginx",
				},
			},
			Spec: v1beta1.IngressSpec{
				Backend: backend("backend", intstr.FromInt(80)),
			},
		},
		ingress_http:  []envoy_api_v2_route.VirtualHost{}, // expected to be empty, the ingress class is ingnored
		ingress_https: []envoy_api_v2_route.VirtualHost{}, // expected to be empty, the ingress class is ingnored
	}, {
		name: "explicit ingress class",
		ing: &v1beta1.Ingress{
			ObjectMeta: metav1.ObjectMeta{
				Name:      "correct",
				Namespace: "default",
				Annotations: map[string]string{
					"kubernetes.io/ingress.class": "contour",
				},
			},
			Spec: v1beta1.IngressSpec{
				Backend: backend("backend", intstr.FromInt(80)),
			},
		},
		ingress_http: []envoy_api_v2_route.VirtualHost{{
			Name:    "*",
			Domains: []string{"*"},
			Routes: []envoy_api_v2_route.Route{{
				Match:  prefixmatch("/"), // match all
				Action: clusteraction("default/backend/80"),
			}},
		}},
		ingress_https: []envoy_api_v2_route.VirtualHost{},
	}, {
		name: "name based vhost",
		ing: &v1beta1.Ingress{
			ObjectMeta: metav1.ObjectMeta{
				Name:      "httpbin",
				Namespace: "default",
			},
			Spec: v1beta1.IngressSpec{
				Rules: []v1beta1.IngressRule{{
					Host:             "httpbin.org",
					IngressRuleValue: ingressrulevalue(backend("httpbin-org", intstr.FromInt(80))),
				}},
			},
		},
		ingress_http: []envoy_api_v2_route.VirtualHost{{
			Name:    "httpbin.org",
			Domains: []string{"httpbin.org"},
			Routes: []envoy_api_v2_route.Route{{
				Match:  prefixmatch("/"), // match all
				Action: clusteraction("default/httpbin-org/80"),
			}},
		}},
		ingress_https: []envoy_api_v2_route.VirtualHost{},
	}, {
		name: "regex vhost without match characters",
		ing: &v1beta1.Ingress{
			ObjectMeta: metav1.ObjectMeta{
				Name:      "httpbin",
				Namespace: "default",
			},
			Spec: v1beta1.IngressSpec{
				Rules: []v1beta1.IngressRule{{
					Host: "httpbin.org",
					IngressRuleValue: v1beta1.IngressRuleValue{
						HTTP: &v1beta1.HTTPIngressRuleValue{
							Paths: []v1beta1.HTTPIngressPath{{
								Path:    "/ip", // this field _is_ a regex
								Backend: *backend("httpbin-org", intstr.FromInt(80)),
							}},
						},
					},
				}},
			},
		},
		ingress_http: []envoy_api_v2_route.VirtualHost{{
			Name:    "httpbin.org",
			Domains: []string{"httpbin.org"},
			Routes: []envoy_api_v2_route.Route{{
				Match:  prefixmatch("/ip"), // if the field does not contact any regex characters, we treat it as a prefix
				Action: clusteraction("default/httpbin-org/80"),
			}},
		}},
		ingress_https: []envoy_api_v2_route.VirtualHost{},
	}, {
		name: "regex vhost with match characters",
		ing: &v1beta1.Ingress{
			ObjectMeta: metav1.ObjectMeta{
				Name:      "httpbin",
				Namespace: "default",
			},
			Spec: v1beta1.IngressSpec{
				Rules: []v1beta1.IngressRule{{
					Host: "httpbin.org",
					IngressRuleValue: v1beta1.IngressRuleValue{
						HTTP: &v1beta1.HTTPIngressRuleValue{
							Paths: []v1beta1.HTTPIngressPath{{
								Path:    "/get.*", // this field _is_ a regex
								Backend: *backend("httpbin-org", intstr.FromInt(80)),
							}},
						},
					},
				}},
			},
		},
		ingress_http: []envoy_api_v2_route.VirtualHost{{
			Name:    "httpbin.org",
			Domains: []string{"httpbin.org"},
			Routes: []envoy_api_v2_route.Route{{
				Match:  regexmatch("/get.*"),
				Action: clusteraction("default/httpbin-org/80"),
			}},
		}},
		ingress_https: []envoy_api_v2_route.VirtualHost{},
	}, {
		name: "named service port",
		ing: &v1beta1.Ingress{
			ObjectMeta: metav1.ObjectMeta{
				Name:      "httpbin",
				Namespace: "default",
			},
			Spec: v1beta1.IngressSpec{
				Rules: []v1beta1.IngressRule{{
					Host:             "httpbin.org",
					IngressRuleValue: ingressrulevalue(backend("httpbin-org", intstr.FromString("http"))),
				}},
			},
		},
		ingress_http: []envoy_api_v2_route.VirtualHost{{
			Name:    "httpbin.org",
			Domains: []string{"httpbin.org"},
			Routes: []envoy_api_v2_route.Route{{
				Match:  prefixmatch("/"),
				Action: clusteraction("default/httpbin-org/http"),
			}},
		}},
		ingress_https: []envoy_api_v2_route.VirtualHost{},
	}, {
		name: "multiple routes",
		ing: &v1beta1.Ingress{
			ObjectMeta: metav1.ObjectMeta{
				Name:      "httpbin",
				Namespace: "default",
			},
			Spec: v1beta1.IngressSpec{
				Rules: []v1beta1.IngressRule{{
					Host: "httpbin.org",
					IngressRuleValue: v1beta1.IngressRuleValue{
						HTTP: &v1beta1.HTTPIngressRuleValue{
							Paths: []v1beta1.HTTPIngressPath{{
								Path:    "/peter",
								Backend: *backend("peter", intstr.FromInt(80)),
							}, {
								Path:    "/paul",
								Backend: *backend("paul", intstr.FromString("paul")),
							}},
						},
					},
				}},
			},
		},
		ingress_http: []envoy_api_v2_route.VirtualHost{{
			Name:    "httpbin.org",
			Domains: []string{"httpbin.org"},
			Routes: []envoy_api_v2_route.Route{{
				Match:  prefixmatch("/peter"),
				Action: clusteraction("default/peter/80"),
			}, {
				Match:  prefixmatch("/paul"),
				Action: clusteraction("default/paul/paul"),
			}},
		}},
		ingress_https: []envoy_api_v2_route.VirtualHost{},
	}, {
		name: "multiple rules, tls admin",
		ing: &v1beta1.Ingress{
			ObjectMeta: metav1.ObjectMeta{
				Name:      "httpbin",
				Namespace: "default",
			},
			Spec: v1beta1.IngressSpec{
				TLS: []v1beta1.IngressTLS{{
					Hosts:      []string{"admin.httpbin.org"},
					SecretName: "adminsecret",
				}},
				Rules: []v1beta1.IngressRule{{
					Host:             "httpbin.org",
					IngressRuleValue: ingressrulevalue(backend("peter", intstr.FromInt(80))),
				}, {
					Host:             "admin.httpbin.org",
					IngressRuleValue: ingressrulevalue(backend("paul", intstr.FromString("paul"))),
				}},
			},
		},
		ingress_http: []envoy_api_v2_route.VirtualHost{{
			Name:    "admin.httpbin.org",
			Domains: []string{"admin.httpbin.org"},
			Routes: []envoy_api_v2_route.Route{{
				Match:  prefixmatch("/"),
				Action: clusteraction("default/paul/paul"),
			}},
		}, {
			Name:    "httpbin.org",
			Domains: []string{"httpbin.org"},
			Routes: []envoy_api_v2_route.Route{{
				Match:  prefixmatch("/"),
				Action: clusteraction("default/peter/80"),
			}},
		}},
		ingress_https: []envoy_api_v2_route.VirtualHost{{
			Name:    "admin.httpbin.org",
			Domains: []string{"admin.httpbin.org"},
			Routes: []envoy_api_v2_route.Route{{
				Match:  prefixmatch("/"),
				Action: clusteraction("default/paul/paul"),
			}},
		}},
	}, {
		name: "multiple rules, tls admin, no http",
		ing: &v1beta1.Ingress{
			ObjectMeta: metav1.ObjectMeta{
				Name:      "httpbin",
				Namespace: "default",
				Annotations: map[string]string{
					"kubernetes.io/ingress.allow-http": "false",
				},
			},
			Spec: v1beta1.IngressSpec{
				TLS: []v1beta1.IngressTLS{{
					Hosts:      []string{"admin.httpbin.org"},
					SecretName: "adminsecret",
				}},
				Rules: []v1beta1.IngressRule{{
					Host:             "httpbin.org",
					IngressRuleValue: ingressrulevalue(backend("peter", intstr.FromInt(80))),
				}, {
					Host:             "admin.httpbin.org",
					IngressRuleValue: ingressrulevalue(backend("paul", intstr.FromString("paul"))),
				}},
			},
		},
		ingress_http: []envoy_api_v2_route.VirtualHost{}, //  allow-http: false disables the http route entirely.
		ingress_https: []envoy_api_v2_route.VirtualHost{{
			Name:    "admin.httpbin.org",
			Domains: []string{"admin.httpbin.org"},
			Routes: []envoy_api_v2_route.Route{{
				Match:  prefixmatch("/"),
				Action: clusteraction("default/paul/paul"),
			}},
		}},
	}, {
		name: "vhost name exceeds 60 chars", // heptio/contour#25
		ing: &v1beta1.Ingress{
			ObjectMeta: metav1.ObjectMeta{
				Name:      "my-service-name",
				Namespace: "default",
			},
			Spec: v1beta1.IngressSpec{
				Rules: []v1beta1.IngressRule{{
					Host:             "my-very-very-long-service-host-name.subdomain.boring-dept.my.company",
					IngressRuleValue: ingressrulevalue(backend("my-service-name", intstr.FromInt(80))),
				}},
			},
		},
		ingress_http: []envoy_api_v2_route.VirtualHost{{
			Name:    "d31bb322ca62bb395acad00b3cbf45a3aa1010ca28dca7cddb4f7db786fa",
			Domains: []string{"my-very-very-long-service-host-name.subdomain.boring-dept.my.company"},
			Routes: []envoy_api_v2_route.Route{{
				Match:  prefixmatch("/"),
				Action: clusteraction("default/my-service-name/80"),
			}},
		}},
		ingress_https: []envoy_api_v2_route.VirtualHost{},
	}, {
		name: "second ingress object extends an existing vhost",
		setup: func(tr *Translator) {
			tr.OnAdd(&v1beta1.Ingress{
				ObjectMeta: metav1.ObjectMeta{
					Name:      "httpbin",
					Namespace: "default",
				},
				Spec: v1beta1.IngressSpec{
					Rules: []v1beta1.IngressRule{{
						Host: "httpbin.org",
						IngressRuleValue: v1beta1.IngressRuleValue{
							HTTP: &v1beta1.HTTPIngressRuleValue{
								Paths: []v1beta1.HTTPIngressPath{{
									Path:    "/",
									Backend: *backend("default", intstr.FromInt(80)),
								}},
							},
						},
					}},
				},
			})
		},
		ing: &v1beta1.Ingress{
			ObjectMeta: metav1.ObjectMeta{
				Name:      "httpbin-admin",
				Namespace: "kube-system",
			},
			Spec: v1beta1.IngressSpec{
				Rules: []v1beta1.IngressRule{{
					Host: "httpbin.org",
					IngressRuleValue: v1beta1.IngressRuleValue{
						HTTP: &v1beta1.HTTPIngressRuleValue{
							Paths: []v1beta1.HTTPIngressPath{{
								Path:    "/admin",
								Backend: *backend("admin", intstr.FromString("admin")),
							}},
						},
					},
				}},
			},
		},
		ingress_http: []envoy_api_v2_route.VirtualHost{{
			Name:    "httpbin.org",
			Domains: []string{"httpbin.org"},
			Routes: []envoy_api_v2_route.Route{{
				Match:  prefixmatch("/admin"),
				Action: clusteraction("kube-system/admin/admin"),
			}, {
				Match:  prefixmatch("/"),
				Action: clusteraction("default/default/80"),
			}},
		}},
		ingress_https: []envoy_api_v2_route.VirtualHost{},
	}, {
		// kube-lego uses a single vhost in its own namespace to insert its
		// callback route for let's encrypt support.
		name: "kube-lego style extend vhost definitions",
		setup: func(tr *Translator) {
			tr.OnAdd(&v1beta1.Ingress{
				ObjectMeta: metav1.ObjectMeta{
					Name:      "httpbin",
					Namespace: "default",
				},
				Spec: v1beta1.IngressSpec{
					Rules: []v1beta1.IngressRule{{
						Host: "httpbin.davecheney.com",
						IngressRuleValue: v1beta1.IngressRuleValue{
							HTTP: &v1beta1.HTTPIngressRuleValue{
								Paths: []v1beta1.HTTPIngressPath{{
									Path:    "/",
									Backend: *backend("httpbin", intstr.FromInt(80)),
								}},
							},
						},
					}},
				},
			})
			tr.OnAdd(&v1beta1.Ingress{
				ObjectMeta: metav1.ObjectMeta{
					Name:      "httpbin2",
					Namespace: "default",
				},
				Spec: v1beta1.IngressSpec{
					Rules: []v1beta1.IngressRule{{
						Host: "httpbin2.davecheney.com",
						IngressRuleValue: v1beta1.IngressRuleValue{
							HTTP: &v1beta1.HTTPIngressRuleValue{
								Paths: []v1beta1.HTTPIngressPath{{
									Path:    "/",
									Backend: *backend("httpbin", intstr.FromInt(80)),
								}},
							},
						},
					}},
				},
			})
		},
		ing: &v1beta1.Ingress{
			ObjectMeta: metav1.ObjectMeta{
				Name:      "kube-lego-nginx",
				Namespace: "kube-lego",
			},
			Spec: v1beta1.IngressSpec{
				Rules: []v1beta1.IngressRule{{
					Host: "httpbin.davecheney.com",
					IngressRuleValue: v1beta1.IngressRuleValue{
						HTTP: &v1beta1.HTTPIngressRuleValue{
							Paths: []v1beta1.HTTPIngressPath{{
								Path:    "/.well-known/acme-challenge",
								Backend: *backend("kube-lego-nginx", intstr.FromInt(8080)),
							}},
						},
					},
				}, {
					Host: "httpbin2.davecheney.com",
					IngressRuleValue: v1beta1.IngressRuleValue{
						HTTP: &v1beta1.HTTPIngressRuleValue{
							Paths: []v1beta1.HTTPIngressPath{{
								Path:    "/.well-known/acme-challenge",
								Backend: *backend("kube-lego-nginx", intstr.FromInt(8080)),
							}},
						},
					},
				}},
			},
		},
		ingress_http: []envoy_api_v2_route.VirtualHost{{
			Name:    "httpbin.davecheney.com",
			Domains: []string{"httpbin.davecheney.com"},
			Routes: []envoy_api_v2_route.Route{{
				Match:  prefixmatch("/.well-known/acme-challenge"),
				Action: clusteraction("kube-lego/kube-lego-nginx/8080"),
			}, {
				Match:  prefixmatch("/"),
				Action: clusteraction("default/httpbin/80"),
			}},
		}, {
			Name:    "httpbin2.davecheney.com",
			Domains: []string{"httpbin2.davecheney.com"},
			Routes: []envoy_api_v2_route.Route{{
				Match:  prefixmatch("/.well-known/acme-challenge"),
				Action: clusteraction("kube-lego/kube-lego-nginx/8080"),
			}, {
				Match:  prefixmatch("/"),
				Action: clusteraction("default/httpbin/80"),
			}},
		}},
		ingress_https: []envoy_api_v2_route.VirtualHost{},
	}, {
		name: "IngressRuleValue without host should become the default vhost", // heptio/contour#101
		ing: &v1beta1.Ingress{
			ObjectMeta: metav1.ObjectMeta{
				Name:      "hello",
				Namespace: "default",
			},
			Spec: v1beta1.IngressSpec{
				Rules: []v1beta1.IngressRule{{
					IngressRuleValue: v1beta1.IngressRuleValue{
						HTTP: &v1beta1.HTTPIngressRuleValue{
							Paths: []v1beta1.HTTPIngressPath{{
								Path: "/hello",
								Backend: v1beta1.IngressBackend{
									ServiceName: "hello",
									ServicePort: intstr.FromInt(80),
								},
							}},
						},
					},
				}},
			},
		},
		ingress_http: []envoy_api_v2_route.VirtualHost{{
			Name:    "*",
			Domains: []string{"*"},
			Routes: []envoy_api_v2_route.Route{{
				Match:  prefixmatch("/hello"),
				Action: clusteraction("default/hello/80"),
			}},
		}},
<<<<<<< HEAD
		ingress_https: []*v2.VirtualHost{},
	}, {
		name: "explicitly set upstream timeout to seconds",
		ing: &v1beta1.Ingress{
			ObjectMeta: metav1.ObjectMeta{
				Name:      "correct",
				Namespace: "default",
				Annotations: map[string]string{
					"contour.heptio.com/request-timeout": "20s",
				},
			},
			Spec: v1beta1.IngressSpec{
				Backend: backend("backend", intstr.FromInt(80)),
			},
		},
		ingress_http: []*v2.VirtualHost{{
			Name:    "*",
			Domains: []string{"*"},
			Routes: []*v2.Route{{
				Match:  prefixmatch("/"), // match all
				Action: clusteractiontimeout("default/backend/80", 20*time.Second),
			}},
		}},
		ingress_https: []*v2.VirtualHost{},
	}, {
		name: "explicitly set upstream timeout to infinite",
		ing: &v1beta1.Ingress{
			ObjectMeta: metav1.ObjectMeta{
				Name:      "correct",
				Namespace: "default",
				Annotations: map[string]string{
					"contour.heptio.com/request-timeout": "infinity",
				},
			},
			Spec: v1beta1.IngressSpec{
				Backend: backend("backend", intstr.FromInt(80)),
			},
		},
		ingress_http: []*v2.VirtualHost{{
			Name:    "*",
			Domains: []string{"*"},
			Routes: []*v2.Route{{
				Match:  prefixmatch("/"),                                          // match all
				Action: clusteractiontimeout("default/backend/80", 0*time.Second), // infinity
			}},
		}},
		ingress_https: []*v2.VirtualHost{},
	}, {
		name: "explicitly set upstream timeout to an invalid duration",
		ing: &v1beta1.Ingress{
			ObjectMeta: metav1.ObjectMeta{
				Name:      "correct",
				Namespace: "default",
				Annotations: map[string]string{
					"contour.heptio.com/request-timeout": "300jiosadf",
				},
			},
			Spec: v1beta1.IngressSpec{
				Backend: backend("backend", intstr.FromInt(80)),
			},
		},
		ingress_http: []*v2.VirtualHost{{
			Name:    "*",
			Domains: []string{"*"},
			Routes: []*v2.Route{{
				Match:  prefixmatch("/"),                                          // match all
				Action: clusteractiontimeout("default/backend/80", 0*time.Second), // infinity
			}},
		}},
		ingress_https: []*v2.VirtualHost{},
=======
		ingress_https: []envoy_api_v2_route.VirtualHost{},
>>>>>>> f0456317
	}}

	for _, tc := range tests {
		t.Run(tc.name, func(t *testing.T) {
			const NOFLAGS = 1 << 16
			tr := &Translator{
				Logger: stdlog.New(ioutil.Discard, ioutil.Discard, NOFLAGS),
			}
			if tc.setup != nil {
				tc.setup(tr)
			}
			tr.OnAdd(tc.ing)
			got := tr.VirtualHostCache.HTTP.Values()
			if !reflect.DeepEqual(tc.ingress_http, got) {
				t.Fatalf("(ingress_http) want:\n%v\n got:\n%v", tc.ingress_http, got)
			}

			got = tr.VirtualHostCache.HTTPS.Values()
			if !reflect.DeepEqual(tc.ingress_https, got) {
				t.Fatalf("(ingress_https) want:\n%v\n got:\n%v", tc.ingress_https, got)
			}
		})
	}
}

func TestTranslatorRemoveIngress(t *testing.T) {
	tests := map[string]struct {
		setup         func(*Translator)
		ing           *v1beta1.Ingress
		ingress_http  []envoy_api_v2_route.VirtualHost
		ingress_https []envoy_api_v2_route.VirtualHost
	}{
		"remove existing": {
			setup: func(tr *Translator) {
				tr.OnAdd(&v1beta1.Ingress{
					ObjectMeta: metav1.ObjectMeta{
						Name:      "simple",
						Namespace: "default",
					},
					Spec: v1beta1.IngressSpec{
						Rules: []v1beta1.IngressRule{{
							Host:             "httpbin.org",
							IngressRuleValue: ingressrulevalue(backend("peter", intstr.FromInt(80))),
						}},
					},
				})
			},
			ing: &v1beta1.Ingress{
				ObjectMeta: metav1.ObjectMeta{
					Name:      "simple",
					Namespace: "default",
				},
				Spec: v1beta1.IngressSpec{
					Rules: []v1beta1.IngressRule{{
						Host:             "httpbin.org",
						IngressRuleValue: ingressrulevalue(backend("peter", intstr.FromInt(80))),
					}},
				},
			},
			ingress_http:  []envoy_api_v2_route.VirtualHost{},
			ingress_https: []envoy_api_v2_route.VirtualHost{},
		},
		"remove different": {
			setup: func(tr *Translator) {
				tr.OnAdd(&v1beta1.Ingress{
					ObjectMeta: metav1.ObjectMeta{
						Name:      "simple",
						Namespace: "default",
					},
					Spec: v1beta1.IngressSpec{
						Rules: []v1beta1.IngressRule{{
							Host:             "httpbin.org",
							IngressRuleValue: ingressrulevalue(backend("peter", intstr.FromInt(80))),
						}},
					},
				})
			},
			ing: &v1beta1.Ingress{
				ObjectMeta: metav1.ObjectMeta{
					Name:      "different",
					Namespace: "default",
				},
				Spec: v1beta1.IngressSpec{
					Rules: []v1beta1.IngressRule{{
						Host:             "example.org",
						IngressRuleValue: ingressrulevalue(backend("peter", intstr.FromInt(80))),
					}},
				},
			},
			ingress_http: []envoy_api_v2_route.VirtualHost{{
				Name:    "httpbin.org",
				Domains: []string{"httpbin.org"},
				Routes: []envoy_api_v2_route.Route{{
					Match:  prefixmatch("/"),
					Action: clusteraction("default/peter/80"),
				}},
			}},
			ingress_https: []envoy_api_v2_route.VirtualHost{},
		},
		"remove non existant": {
			setup: func(*Translator) {},
			ing: &v1beta1.Ingress{
				ObjectMeta: metav1.ObjectMeta{
					Name:      "simple",
					Namespace: "default",
				},
				Spec: v1beta1.IngressSpec{
					Backend: backend("backend", intstr.FromInt(80)),
				},
			},
			ingress_http:  []envoy_api_v2_route.VirtualHost{},
			ingress_https: []envoy_api_v2_route.VirtualHost{},
		},
	}
	for name, tc := range tests {
		t.Run(name, func(t *testing.T) {
			const NOFLAGS = 1 << 16
			tr := &Translator{
				Logger: stdlog.New(ioutil.Discard, ioutil.Discard, NOFLAGS),
			}
			tc.setup(tr)
			tr.OnDelete(tc.ing)
			got := tr.VirtualHostCache.HTTP.Values()
			if !reflect.DeepEqual(tc.ingress_http, got) {
				t.Fatalf("(ingress_http): got: %v, want: %v", got, tc.ingress_http)
			}

			got = tr.VirtualHostCache.HTTPS.Values()
			if !reflect.DeepEqual(tc.ingress_https, got) {
				t.Fatalf("(ingress_https): got: %v, want: %v", got, tc.ingress_https)
			}
		})
	}
}

func TestTranslatorCacheOnAddIngress(t *testing.T) {
	tests := map[string]struct {
		i             v1beta1.Ingress
		wantIngresses map[metadata]*v1beta1.Ingress
		wantVhosts    map[string]map[metadata]*v1beta1.Ingress
	}{
		"add default ingress": {
			i: v1beta1.Ingress{
				ObjectMeta: metav1.ObjectMeta{
					Name:      "simple",
					Namespace: "default",
				},
				Spec: v1beta1.IngressSpec{
					Backend: backend("simple", intstr.FromInt(80)),
				},
			},
			wantIngresses: map[metadata]*v1beta1.Ingress{
				metadata{name: "simple", namespace: "default"}: &v1beta1.Ingress{
					ObjectMeta: metav1.ObjectMeta{
						Name:      "simple",
						Namespace: "default",
					},
					Spec: v1beta1.IngressSpec{
						Backend: backend("simple", intstr.FromInt(80)),
					},
				},
			},
			wantVhosts: map[string]map[metadata]*v1beta1.Ingress{
				"*": map[metadata]*v1beta1.Ingress{
					metadata{name: "simple", namespace: "default"}: &v1beta1.Ingress{
						ObjectMeta: metav1.ObjectMeta{
							Name:      "simple",
							Namespace: "default",
						},
						Spec: v1beta1.IngressSpec{
							Backend: backend("simple", intstr.FromInt(80)),
						},
					},
				},
			},
		},
		"add default rule ingress": {
			i: v1beta1.Ingress{
				ObjectMeta: metav1.ObjectMeta{
					Name:      "simple",
					Namespace: "default",
				},
				Spec: v1beta1.IngressSpec{
					Rules: []v1beta1.IngressRule{{
						IngressRuleValue: ingressrulevalue(backend("simple", intstr.FromInt(80))),
					}},
				},
			},
			wantIngresses: map[metadata]*v1beta1.Ingress{
				metadata{name: "simple", namespace: "default"}: &v1beta1.Ingress{
					ObjectMeta: metav1.ObjectMeta{
						Name:      "simple",
						Namespace: "default",
					},
					Spec: v1beta1.IngressSpec{
						Rules: []v1beta1.IngressRule{{
							IngressRuleValue: ingressrulevalue(backend("simple", intstr.FromInt(80))),
						}},
					},
				},
			},
			wantVhosts: map[string]map[metadata]*v1beta1.Ingress{
				"*": map[metadata]*v1beta1.Ingress{
					metadata{name: "simple", namespace: "default"}: &v1beta1.Ingress{
						ObjectMeta: metav1.ObjectMeta{
							Name:      "simple",
							Namespace: "default",
						},
						Spec: v1beta1.IngressSpec{
							Rules: []v1beta1.IngressRule{{
								IngressRuleValue: ingressrulevalue(backend("simple", intstr.FromInt(80))),
							}},
						},
					},
				},
			},
		},
		"add default and path default ingress": {
			i: v1beta1.Ingress{
				ObjectMeta: metav1.ObjectMeta{
					Name:      "simple",
					Namespace: "default",
				},
				Spec: v1beta1.IngressSpec{
					Backend: backend("simple", intstr.FromInt(80)),
					Rules: []v1beta1.IngressRule{{
						IngressRuleValue: v1beta1.IngressRuleValue{
							HTTP: &v1beta1.HTTPIngressRuleValue{
								Paths: []v1beta1.HTTPIngressPath{{
									Path: "/hello",
									Backend: v1beta1.IngressBackend{
										ServiceName: "hello",
										ServicePort: intstr.FromInt(80),
									},
								}},
							},
						},
					}},
				},
			},
			wantIngresses: map[metadata]*v1beta1.Ingress{
				metadata{name: "simple", namespace: "default"}: &v1beta1.Ingress{
					ObjectMeta: metav1.ObjectMeta{
						Name:      "simple",
						Namespace: "default",
					},
					Spec: v1beta1.IngressSpec{
						Backend: backend("simple", intstr.FromInt(80)),
						Rules: []v1beta1.IngressRule{{
							IngressRuleValue: v1beta1.IngressRuleValue{
								HTTP: &v1beta1.HTTPIngressRuleValue{
									Paths: []v1beta1.HTTPIngressPath{{
										Path: "/hello",
										Backend: v1beta1.IngressBackend{
											ServiceName: "hello", ServicePort: intstr.FromInt(80)},
									}},
								},
							},
						}},
					},
				},
			},
			wantVhosts: map[string]map[metadata]*v1beta1.Ingress{
				"*": map[metadata]*v1beta1.Ingress{
					metadata{name: "simple", namespace: "default"}: &v1beta1.Ingress{
						ObjectMeta: metav1.ObjectMeta{
							Name:      "simple",
							Namespace: "default",
						},
						Spec: v1beta1.IngressSpec{Backend: backend("simple", intstr.FromInt(80)), Rules: []v1beta1.IngressRule{{IngressRuleValue: v1beta1.IngressRuleValue{
							HTTP: &v1beta1.HTTPIngressRuleValue{Paths: []v1beta1.HTTPIngressPath{{
								Path: "/hello", Backend: v1beta1.IngressBackend{
									ServiceName: "hello", ServicePort: intstr.FromInt(80)},
							}},
							},
						}}},
						},
					},
				},
			},
		},
		"add default and host ingress": {
			i: v1beta1.Ingress{
				ObjectMeta: metav1.ObjectMeta{
					Name:      "simple",
					Namespace: "default",
				},
				Spec: v1beta1.IngressSpec{
					Backend: backend("simple", intstr.FromInt(80)),
					Rules: []v1beta1.IngressRule{{
						Host: "hello.example.com",
						IngressRuleValue: v1beta1.IngressRuleValue{
							HTTP: &v1beta1.HTTPIngressRuleValue{
								Paths: []v1beta1.HTTPIngressPath{{
									Backend: v1beta1.IngressBackend{
										ServiceName: "hello",
										ServicePort: intstr.FromInt(80),
									},
								}},
							},
						},
					}},
				},
			},
			wantIngresses: map[metadata]*v1beta1.Ingress{
				metadata{name: "simple", namespace: "default"}: &v1beta1.Ingress{
					ObjectMeta: metav1.ObjectMeta{
						Name:      "simple",
						Namespace: "default",
					},
					Spec: v1beta1.IngressSpec{
						Backend: backend("simple", intstr.FromInt(80)),
						Rules: []v1beta1.IngressRule{{
							Host: "hello.example.com",
							IngressRuleValue: v1beta1.IngressRuleValue{
								HTTP: &v1beta1.HTTPIngressRuleValue{
									Paths: []v1beta1.HTTPIngressPath{{
										Backend: v1beta1.IngressBackend{
											ServiceName: "hello",
											ServicePort: intstr.FromInt(80),
										},
									}},
								},
							},
						}},
					},
				},
			},
			wantVhosts: map[string]map[metadata]*v1beta1.Ingress{
				"*": map[metadata]*v1beta1.Ingress{
					metadata{name: "simple", namespace: "default"}: &v1beta1.Ingress{
						ObjectMeta: metav1.ObjectMeta{
							Name:      "simple",
							Namespace: "default",
						},
						Spec: v1beta1.IngressSpec{
							Backend: backend("simple", intstr.FromInt(80)),
							Rules: []v1beta1.IngressRule{{
								Host: "hello.example.com",
								IngressRuleValue: v1beta1.IngressRuleValue{
									HTTP: &v1beta1.HTTPIngressRuleValue{
										Paths: []v1beta1.HTTPIngressPath{{
											Backend: v1beta1.IngressBackend{
												ServiceName: "hello",
												ServicePort: intstr.FromInt(80),
											},
										}},
									},
								},
							}},
						},
					},
				},
				"hello.example.com": map[metadata]*v1beta1.Ingress{
					metadata{name: "simple", namespace: "default"}: &v1beta1.Ingress{
						ObjectMeta: metav1.ObjectMeta{
							Name:      "simple",
							Namespace: "default",
						},
						Spec: v1beta1.IngressSpec{
							Backend: backend("simple", intstr.FromInt(80)),
							Rules: []v1beta1.IngressRule{{
								Host: "hello.example.com",
								IngressRuleValue: v1beta1.IngressRuleValue{
									HTTP: &v1beta1.HTTPIngressRuleValue{
										Paths: []v1beta1.HTTPIngressPath{{
											Backend: v1beta1.IngressBackend{
												ServiceName: "hello",
												ServicePort: intstr.FromInt(80),
											},
										}},
									},
								},
							}},
						},
					},
				},
			},
		},
	}

	for name, tc := range tests {
		t.Run(name, func(t *testing.T) {
			var c translatorCache
			c.OnAdd(&tc.i)
			if !reflect.DeepEqual(tc.wantIngresses, c.ingresses) {
				t.Errorf("want:\n%v\n got:\n%v", tc.wantIngresses, c.ingresses)
			}
			if !reflect.DeepEqual(tc.wantVhosts, c.vhosts) {
				t.Fatalf("want:\n%v\n got:\n%v", tc.wantVhosts, c.vhosts)
			}
		})
	}
}

func TestTranslatorCacheOnUpdateIngress(t *testing.T) {
	tests := map[string]struct {
		c              translatorCache
		oldObj, newObj v1beta1.Ingress
		wantIngresses  map[metadata]*v1beta1.Ingress
		wantVhosts     map[string]map[metadata]*v1beta1.Ingress
	}{
		"update default ingress": {
			c: translatorCache{
				ingresses: map[metadata]*v1beta1.Ingress{
					metadata{name: "simple", namespace: "default"}: &v1beta1.Ingress{
						ObjectMeta: metav1.ObjectMeta{
							Name:      "simple",
							Namespace: "default",
						},
						Spec: v1beta1.IngressSpec{
							Backend: backend("simple", intstr.FromInt(80)),
						},
					},
				},
				vhosts: map[string]map[metadata]*v1beta1.Ingress{
					"*": map[metadata]*v1beta1.Ingress{
						metadata{name: "simple", namespace: "default"}: &v1beta1.Ingress{
							ObjectMeta: metav1.ObjectMeta{
								Name:      "simple",
								Namespace: "default",
							},
							Spec: v1beta1.IngressSpec{
								Backend: backend("simple", intstr.FromInt(80)),
							},
						},
					},
				},
			},
			oldObj: v1beta1.Ingress{
				ObjectMeta: metav1.ObjectMeta{
					Name:      "simple",
					Namespace: "default",
				},
				Spec: v1beta1.IngressSpec{
					Backend: backend("simple", intstr.FromInt(80)),
				},
			},
			newObj: v1beta1.Ingress{
				ObjectMeta: metav1.ObjectMeta{
					Name:      "simple",
					Namespace: "default",
				},
				Spec: v1beta1.IngressSpec{
					Rules: []v1beta1.IngressRule{{
						IngressRuleValue: ingressrulevalue(backend("simple", intstr.FromInt(80))),
					}},
				},
			},
			wantIngresses: map[metadata]*v1beta1.Ingress{
				metadata{name: "simple", namespace: "default"}: &v1beta1.Ingress{
					ObjectMeta: metav1.ObjectMeta{
						Name:      "simple",
						Namespace: "default",
					},
					Spec: v1beta1.IngressSpec{
						Rules: []v1beta1.IngressRule{{
							IngressRuleValue: ingressrulevalue(backend("simple", intstr.FromInt(80))),
						}},
					},
				},
			},
			wantVhosts: map[string]map[metadata]*v1beta1.Ingress{
				"*": map[metadata]*v1beta1.Ingress{
					metadata{name: "simple", namespace: "default"}: &v1beta1.Ingress{
						ObjectMeta: metav1.ObjectMeta{
							Name:      "simple",
							Namespace: "default",
						},
						Spec: v1beta1.IngressSpec{
							Rules: []v1beta1.IngressRule{{
								IngressRuleValue: ingressrulevalue(backend("simple", intstr.FromInt(80))),
							}},
						},
					},
				},
			},
		},
		"update default with host ingress": {
			c: translatorCache{
				ingresses: map[metadata]*v1beta1.Ingress{
					metadata{name: "simple", namespace: "default"}: &v1beta1.Ingress{
						ObjectMeta: metav1.ObjectMeta{
							Name:      "simple",
							Namespace: "default",
						},
						Spec: v1beta1.IngressSpec{
							Rules: []v1beta1.IngressRule{{
								IngressRuleValue: ingressrulevalue(backend("simple", intstr.FromInt(80))),
							}},
						},
					},
				},
				vhosts: map[string]map[metadata]*v1beta1.Ingress{
					"*": map[metadata]*v1beta1.Ingress{
						metadata{name: "simple", namespace: "default"}: &v1beta1.Ingress{
							ObjectMeta: metav1.ObjectMeta{
								Name:      "simple",
								Namespace: "default",
							},
							Spec: v1beta1.IngressSpec{
								Rules: []v1beta1.IngressRule{{
									IngressRuleValue: ingressrulevalue(backend("simple", intstr.FromInt(80))),
								}},
							},
						},
					},
				},
			},
			oldObj: v1beta1.Ingress{
				ObjectMeta: metav1.ObjectMeta{
					Name:      "simple",
					Namespace: "default",
				},
				Spec: v1beta1.IngressSpec{
					Rules: []v1beta1.IngressRule{{
						IngressRuleValue: ingressrulevalue(backend("simple", intstr.FromInt(80))),
					}},
				},
			},
			newObj: v1beta1.Ingress{
				ObjectMeta: metav1.ObjectMeta{
					Name:      "simple",
					Namespace: "default",
				},
				Spec: v1beta1.IngressSpec{
					Rules: []v1beta1.IngressRule{{
						Host:             "hello.example.com",
						IngressRuleValue: ingressrulevalue(backend("simple", intstr.FromInt(80))),
					}},
				},
			},
			wantIngresses: map[metadata]*v1beta1.Ingress{
				metadata{name: "simple", namespace: "default"}: &v1beta1.Ingress{
					ObjectMeta: metav1.ObjectMeta{
						Name:      "simple",
						Namespace: "default",
					},
					Spec: v1beta1.IngressSpec{
						Rules: []v1beta1.IngressRule{{
							Host:             "hello.example.com",
							IngressRuleValue: ingressrulevalue(backend("simple", intstr.FromInt(80))),
						}},
					},
				},
			},
			wantVhosts: map[string]map[metadata]*v1beta1.Ingress{
				"hello.example.com": map[metadata]*v1beta1.Ingress{
					metadata{name: "simple", namespace: "default"}: &v1beta1.Ingress{
						ObjectMeta: metav1.ObjectMeta{
							Name:      "simple",
							Namespace: "default",
						},
						Spec: v1beta1.IngressSpec{
							Rules: []v1beta1.IngressRule{{
								Host:             "hello.example.com",
								IngressRuleValue: ingressrulevalue(backend("simple", intstr.FromInt(80))),
							}},
						},
					},
				},
			},
		},
		"update host ingress to default": {
			c: translatorCache{
				ingresses: map[metadata]*v1beta1.Ingress{
					metadata{name: "simple", namespace: "default"}: &v1beta1.Ingress{
						ObjectMeta: metav1.ObjectMeta{
							Name:      "simple",
							Namespace: "default",
						},
						Spec: v1beta1.IngressSpec{
							Rules: []v1beta1.IngressRule{{
								Host:             "hello.example.com",
								IngressRuleValue: ingressrulevalue(backend("simple", intstr.FromInt(80))),
							}},
						},
					},
				},
				vhosts: map[string]map[metadata]*v1beta1.Ingress{
					"hello.example.com": map[metadata]*v1beta1.Ingress{
						metadata{name: "simple", namespace: "default"}: &v1beta1.Ingress{
							ObjectMeta: metav1.ObjectMeta{
								Name:      "simple",
								Namespace: "default",
							},
							Spec: v1beta1.IngressSpec{
								Rules: []v1beta1.IngressRule{{
									Host:             "hello.example.com",
									IngressRuleValue: ingressrulevalue(backend("simple", intstr.FromInt(80))),
								}},
							},
						},
					},
				},
			},
			oldObj: v1beta1.Ingress{
				ObjectMeta: metav1.ObjectMeta{
					Name:      "simple",
					Namespace: "default",
				},
				Spec: v1beta1.IngressSpec{
					Rules: []v1beta1.IngressRule{{
						Host:             "hello.example.com",
						IngressRuleValue: ingressrulevalue(backend("simple", intstr.FromInt(80))),
					}},
				},
			},
			newObj: v1beta1.Ingress{
				ObjectMeta: metav1.ObjectMeta{
					Name:      "simple",
					Namespace: "default",
				},
				Spec: v1beta1.IngressSpec{
					Rules: []v1beta1.IngressRule{{
						IngressRuleValue: ingressrulevalue(backend("simple", intstr.FromInt(80))),
					}},
				},
			},
			wantIngresses: map[metadata]*v1beta1.Ingress{
				metadata{name: "simple", namespace: "default"}: &v1beta1.Ingress{
					ObjectMeta: metav1.ObjectMeta{
						Name:      "simple",
						Namespace: "default",
					},
					Spec: v1beta1.IngressSpec{
						Rules: []v1beta1.IngressRule{{
							IngressRuleValue: ingressrulevalue(backend("simple", intstr.FromInt(80))),
						}},
					},
				},
			},
			wantVhosts: map[string]map[metadata]*v1beta1.Ingress{
				"*": map[metadata]*v1beta1.Ingress{
					metadata{name: "simple", namespace: "default"}: &v1beta1.Ingress{
						ObjectMeta: metav1.ObjectMeta{
							Name:      "simple",
							Namespace: "default",
						},
						Spec: v1beta1.IngressSpec{
							Rules: []v1beta1.IngressRule{{
								IngressRuleValue: ingressrulevalue(backend("simple", intstr.FromInt(80))),
							}},
						},
					},
				},
			},
		},
		"update rename host ingress": {
			c: translatorCache{
				ingresses: map[metadata]*v1beta1.Ingress{
					metadata{name: "simple", namespace: "default"}: &v1beta1.Ingress{
						ObjectMeta: metav1.ObjectMeta{
							Name:      "simple",
							Namespace: "default",
						},
						Spec: v1beta1.IngressSpec{
							Rules: []v1beta1.IngressRule{{
								Host:             "hello.example.com",
								IngressRuleValue: ingressrulevalue(backend("simple", intstr.FromInt(80))),
							}},
						},
					},
				},
				vhosts: map[string]map[metadata]*v1beta1.Ingress{
					"hello.example.com": map[metadata]*v1beta1.Ingress{
						metadata{name: "simple", namespace: "default"}: &v1beta1.Ingress{
							ObjectMeta: metav1.ObjectMeta{
								Name:      "simple",
								Namespace: "default",
							},
							Spec: v1beta1.IngressSpec{
								Rules: []v1beta1.IngressRule{{
									Host:             "hello.example.com",
									IngressRuleValue: ingressrulevalue(backend("simple", intstr.FromInt(80))),
								}},
							},
						},
					},
				},
			},
			oldObj: v1beta1.Ingress{
				ObjectMeta: metav1.ObjectMeta{
					Name:      "simple",
					Namespace: "default",
				},
				Spec: v1beta1.IngressSpec{
					Rules: []v1beta1.IngressRule{{
						Host:             "hello.example.com",
						IngressRuleValue: ingressrulevalue(backend("simple", intstr.FromInt(80))),
					}},
				},
			},
			newObj: v1beta1.Ingress{
				ObjectMeta: metav1.ObjectMeta{
					Name:      "simple",
					Namespace: "default",
				},
				Spec: v1beta1.IngressSpec{
					Rules: []v1beta1.IngressRule{{
						Host:             "goodbye.example.com",
						IngressRuleValue: ingressrulevalue(backend("simple", intstr.FromInt(80))),
					}},
				},
			},
			wantIngresses: map[metadata]*v1beta1.Ingress{
				metadata{name: "simple", namespace: "default"}: &v1beta1.Ingress{
					ObjectMeta: metav1.ObjectMeta{
						Name:      "simple",
						Namespace: "default",
					},
					Spec: v1beta1.IngressSpec{
						Rules: []v1beta1.IngressRule{{
							Host:             "goodbye.example.com",
							IngressRuleValue: ingressrulevalue(backend("simple", intstr.FromInt(80))),
						}},
					},
				},
			},
			wantVhosts: map[string]map[metadata]*v1beta1.Ingress{
				"goodbye.example.com": map[metadata]*v1beta1.Ingress{
					metadata{name: "simple", namespace: "default"}: &v1beta1.Ingress{
						ObjectMeta: metav1.ObjectMeta{
							Name:      "simple",
							Namespace: "default",
						},
						Spec: v1beta1.IngressSpec{
							Rules: []v1beta1.IngressRule{{
								Host:             "goodbye.example.com",
								IngressRuleValue: ingressrulevalue(backend("simple", intstr.FromInt(80))),
							}},
						},
					},
				},
			},
		},
	}

	for name, tc := range tests {
		t.Run(name, func(t *testing.T) {
			tc.c.OnUpdate(&tc.oldObj, &tc.newObj)
			if !reflect.DeepEqual(tc.wantIngresses, tc.c.ingresses) {
				t.Errorf("ingresses want:\n%v\n got:\n%v", tc.wantIngresses, tc.c.ingresses)
			}
			if !reflect.DeepEqual(tc.wantVhosts, tc.c.vhosts) {
				t.Fatalf("vhosts want:\n%+v\n got:\n%+v", tc.wantVhosts, tc.c.vhosts)
			}
		})
	}
}

func TestHashname(t *testing.T) {
	tests := []struct {
		name string
		l    int
		s    []string
		want string
	}{
		{name: "empty s", l: 99, s: nil, want: ""},
		{name: "single element", l: 99, s: []string{"alpha"}, want: "alpha"},
		{name: "long single element, hashed", l: 12, s: []string{"gammagammagamma"}, want: "0d350ea5c204"},
		{name: "single element, truncated", l: 4, s: []string{"alpha"}, want: "8ed3"},
		{name: "two elements, truncated", l: 19, s: []string{"gammagamma", "betabeta"}, want: "ga-edf159/betabeta"},
		{name: "three elements", l: 99, s: []string{"alpha", "beta", "gamma"}, want: "alpha/beta/gamma"},
		{name: "issue/25", l: 60, s: []string{"default", "my-sevice-name", "my-very-very-long-service-host-name.my.domainname"}, want: "default/my-sevice-name/my-very-very--665863"},
	}

	for _, tc := range tests {
		t.Run(tc.name, func(t *testing.T) {
			got := hashname(tc.l, append([]string{}, tc.s...)...)
			if got != tc.want {
				t.Fatalf("hashname(%d, %q): got %q, want %q", tc.l, tc.s, got, tc.want)
			}
		})
	}
}

func TestTruncate(t *testing.T) {
	tests := []struct {
		name   string
		l      int
		s      string
		suffix string
		want   string
	}{
		{name: "no truncate", l: 10, s: "quijibo", suffix: "a8c5e6", want: "quijibo"},
		{name: "limit", l: len("quijibo"), s: "quijibo", suffix: "a8c5e6", want: "quijibo"},
		{name: "truncate some", l: 6, s: "quijibo", suffix: "a8c5", want: "q-a8c5"},
		{name: "truncate suffix", l: 4, s: "quijibo", suffix: "a8c5", want: "a8c5"},
		{name: "truncate more", l: 3, s: "quijibo", suffix: "a8c5", want: "a8c"},
		{name: "long single element, truncated", l: 9, s: "gammagamma", suffix: "0d350e", want: "ga-0d350e"},
		{name: "long single element, truncated", l: 12, s: "gammagammagamma", suffix: "0d350e", want: "gamma-0d350e"},
		{name: "issue/25", l: 60 / 3, s: "my-very-very-long-service-host-name.my.domainname", suffix: "a8c5e6", want: "my-very-very--a8c5e6"},
	}

	for _, tc := range tests {
		t.Run(tc.name, func(t *testing.T) {
			got := truncate(tc.l, tc.s, tc.suffix)
			if got != tc.want {
				t.Fatalf("hashname(%d, %q, %q): got %q, want %q", tc.l, tc.s, tc.suffix, got, tc.want)
			}
		})
	}
}

func service(ns, name string, ports ...v1.ServicePort) *v1.Service {
	return &v1.Service{
		ObjectMeta: metav1.ObjectMeta{
			Name:      name,
			Namespace: ns,
		},
		Spec: v1.ServiceSpec{
			Ports: ports,
		},
	}
}

func cluster(name, servicename string) *v2.Cluster {
	return &v2.Cluster{
		Name: name,
		Type: v2.Cluster_EDS,
		EdsClusterConfig: &v2.Cluster_EdsClusterConfig{
			EdsConfig:   apiconfigsource("contour"),
			ServiceName: servicename,
		},
		ConnectTimeout: 250 * time.Millisecond,
		LbPolicy:       v2.Cluster_ROUND_ROBIN,
	}
}

func endpoints(ns, name string, subsets ...v1.EndpointSubset) *v1.Endpoints {
	return &v1.Endpoints{
		ObjectMeta: metav1.ObjectMeta{
			Name:      name,
			Namespace: ns,
		},
		Subsets: subsets,
	}
}

func addresses(ips ...string) []v1.EndpointAddress {
	var addrs []v1.EndpointAddress
	for _, ip := range ips {
		addrs = append(addrs, v1.EndpointAddress{IP: ip})
	}
	return addrs
}

func ports(ps ...int32) []v1.EndpointPort {
	var ports []v1.EndpointPort
	for _, p := range ps {
		ports = append(ports, v1.EndpointPort{Port: p})
	}
	return ports
}

func backend(name string, port intstr.IntOrString) *v1beta1.IngressBackend {
	return &v1beta1.IngressBackend{
		ServiceName: name,
		ServicePort: port,
	}
}

func ingressrulevalue(backend *v1beta1.IngressBackend) v1beta1.IngressRuleValue {
	return v1beta1.IngressRuleValue{
		HTTP: &v1beta1.HTTPIngressRuleValue{
			Paths: []v1beta1.HTTPIngressPath{{
				Backend: *backend,
			}},
		},
	}
}

type testLogger struct {
	*testing.T
}

func (t *testLogger) Write(buf []byte) (int, error) {
	t.Logf("%s", buf)
	return len(buf), nil
}<|MERGE_RESOLUTION|>--- conflicted
+++ resolved
@@ -943,8 +943,7 @@
 				Action: clusteraction("default/hello/80"),
 			}},
 		}},
-<<<<<<< HEAD
-		ingress_https: []*v2.VirtualHost{},
+		ingress_https: []envoy_api_v2_route.VirtualHost{},
 	}, {
 		name: "explicitly set upstream timeout to seconds",
 		ing: &v1beta1.Ingress{
@@ -959,15 +958,15 @@
 				Backend: backend("backend", intstr.FromInt(80)),
 			},
 		},
-		ingress_http: []*v2.VirtualHost{{
+		ingress_http: []envoy_api_v2_route.VirtualHost{{
 			Name:    "*",
 			Domains: []string{"*"},
-			Routes: []*v2.Route{{
+			Routes: []envoy_api_v2_route.Route{{
 				Match:  prefixmatch("/"), // match all
 				Action: clusteractiontimeout("default/backend/80", 20*time.Second),
 			}},
 		}},
-		ingress_https: []*v2.VirtualHost{},
+		ingress_https: []envoy_api_v2_route.VirtualHost{},
 	}, {
 		name: "explicitly set upstream timeout to infinite",
 		ing: &v1beta1.Ingress{
@@ -982,15 +981,15 @@
 				Backend: backend("backend", intstr.FromInt(80)),
 			},
 		},
-		ingress_http: []*v2.VirtualHost{{
+		ingress_http: []envoy_api_v2_route.VirtualHost{{
 			Name:    "*",
 			Domains: []string{"*"},
-			Routes: []*v2.Route{{
+			Routes: []envoy_api_v2_route.Route{{
 				Match:  prefixmatch("/"),                                          // match all
 				Action: clusteractiontimeout("default/backend/80", 0*time.Second), // infinity
 			}},
 		}},
-		ingress_https: []*v2.VirtualHost{},
+		ingress_https: []envoy_api_v2_route.VirtualHost{},
 	}, {
 		name: "explicitly set upstream timeout to an invalid duration",
 		ing: &v1beta1.Ingress{
@@ -1005,18 +1004,15 @@
 				Backend: backend("backend", intstr.FromInt(80)),
 			},
 		},
-		ingress_http: []*v2.VirtualHost{{
+		ingress_http: []envoy_api_v2_route.VirtualHost{{
 			Name:    "*",
 			Domains: []string{"*"},
-			Routes: []*v2.Route{{
+			Routes: []envoy_api_v2_route.Route{{
 				Match:  prefixmatch("/"),                                          // match all
 				Action: clusteractiontimeout("default/backend/80", 0*time.Second), // infinity
 			}},
 		}},
-		ingress_https: []*v2.VirtualHost{},
-=======
 		ingress_https: []envoy_api_v2_route.VirtualHost{},
->>>>>>> f0456317
 	}}
 
 	for _, tc := range tests {
